--- conflicted
+++ resolved
@@ -35,17 +35,10 @@
 	// Internal configuration populated by ConfigOption(s).
 	config appConfig
 
-<<<<<<< HEAD
-	// internal use
-	root     *node
-	plugins  []Plugin
-	flatCmds map[string]*Command
-	hooks    *HookManager
-=======
 	root    *node    // Internal command tree.
 	plugins []Plugin // Registered plugins.
 	globals []Flag   // global flags
->>>>>>> 8d8c9ef4
+	hooks   *HookManager
 }
 
 // appConfig holds non-exported settings modified through ConfigOption.
@@ -87,19 +80,7 @@
 // returns a non-nil error.
 type ErrorHandler func(*Context, error) error
 
-<<<<<<< HEAD
-func (a *App) Hook() *HookManager {
-	if a.hooks == nil {
-		a.hooks = newHookManager(a)
-	}
-
-	return a.hooks
-}
-
 // Internal tree node
-=======
-// node is the internal command tree nkde.
->>>>>>> 8d8c9ef4
 type node struct {
 	cmd   *Command
 	child map[string]*node
@@ -133,26 +114,6 @@
 	a.config.log.Printf("[%s] %s", a.Name, fmt.Sprintf(format, v...))
 }
 
-<<<<<<< HEAD
-// internal recover wrapper
-func (a *App) safeExecute(c *Command, args []string) (err error) {
-	defer func() {
-		if a.hooks != nil {
-			ctx := &Context{App: a, Cmd: c, RawArgs: args}
-			hookErr := a.hooks.trigger("after_root", ctx)
-
-			if hookErr != nil && err == nil {
-				err = hookErr
-			}
-		}
-
-		if r := recover(); r != nil {
-			if a.config.panicHandler != nil {
-				a.config.panicHandler(r)
-			} else {
-				err = fmt.Errorf("panic: %v", r)
-			}
-=======
 // add inserts cmd into the tree at the given path.
 func (a *App) add(path string, cmd *Command) (*App, error) {
 	// root override
@@ -170,25 +131,12 @@
 			delete(cur.child, name)
 		} else {
 			return nil, fmt.Errorf("duplicate command: %s", path)
->>>>>>> 8d8c9ef4
-		}
-	}
-
-<<<<<<< HEAD
-	// trigger BeforeRoot hooks
-	if a.hooks != nil {
-		ctx := &Context{App: a, Cmd: c, RawArgs: args}
-		if err := a.hooks.trigger("before_root", ctx); err != nil {
-			return err
-		}
-	}
-
-	return a.execute(c, args)
-=======
+		}
+	}
+
 	cmd.Name = name
 	cur.child[name] = &node{cmd: cmd, child: make(map[string]*node)}
 	return a, nil
->>>>>>> 8d8c9ef4
 }
 
 // New creates a fresh CLI application ready for configuration.
@@ -250,6 +198,13 @@
 	return a.add(path, cmd)
 }
 
+func (a *App) Hook() *HookManager {
+	if a.hooks == nil {
+		a.hooks = newHookManager(a)
+	}
+	return a.hooks
+}
+
 // Use registers zero or more plugins
 //
 //	app.Use(&plugin1{}, &plugin2{}, ...)
@@ -321,6 +276,7 @@
 		Cmd:     c,
 		RawArgs: args,
 		Flags:   fs,
+		Store:   make(map[string]any),
 	}
 
 	if a.hooks != nil {
@@ -358,6 +314,15 @@
 // internal recover wrapper
 func (a *App) safeExecute(c *Command, args []string) (err error) {
 	defer func() {
+		if a.hooks != nil {
+			ctx := &Context{App: a, Cmd: c, RawArgs: args}
+			hookErr := a.hooks.trigger("after_root", ctx)
+
+			if hookErr != nil && err == nil {
+				err = hookErr
+			}
+		}
+
 		if r := recover(); r != nil {
 			if a.config.panicHandler != nil {
 				a.config.panicHandler(r)
@@ -367,6 +332,14 @@
 		}
 	}()
 
+	// trigger BeforeRoot hooks
+	if a.hooks != nil {
+		ctx := &Context{App: a, Cmd: c, RawArgs: args}
+		if err := a.hooks.trigger("before_root", ctx); err != nil {
+			return err
+		}
+	}
+
 	return a.execute(c, args)
 }
 
@@ -410,23 +383,11 @@
 		return a.PrintRootHelp()
 	}
 
-<<<<<<< HEAD
-	n, rest := a.root.get(args)
-
-	if len(rest) > 0 {
-		if a.Hook().HasHook("not_found") {
-			return a.hooks.trigger("not_found", ctx, rest[0])
-		} else {
-			ctx := &Context{App: a, RawArgs: rest}
-			return a.OnNotFound(ctx, rest[0])
-		}
-=======
 	// Check if the first argument is a known command
 	// and NOT a root command
-	n, _ := a.root.get(args)
+	n, rest := a.root.get(args)
 	if n.cmd != nil && n.cmd.Name != "" {
 		return a.safeExecute(n.cmd, args)
->>>>>>> 8d8c9ef4
 	}
 
 	// If we get here, it's either:
@@ -437,6 +398,10 @@
 	}
 
 	// Otherwise show command not found
+	if a.Hook().HasHook("not_found") {
+		return a.hooks.trigger("not_found", ctx, rest[0])
+	}
+
 	return a.OnNotFound(&Context{App: a}, args[0])
 }
 
